--- conflicted
+++ resolved
@@ -317,15 +317,12 @@
     numsubplots = len(to_plot_postfit)
     global axes
     axes = []
-<<<<<<< HEAD
-=======
     global ax_types
     ax_types = []
     global ax_phase_wraps
     ax_phase_wraps = []
     global ax_jump_ranges
     ax_jump_ranges = []
->>>>>>> 173eabb2
     handles = []
     labels = []
 
@@ -337,17 +334,14 @@
         else:
             axes.append(plt.subplot(numsubplots, 1, subplot, sharex=axes[0]))
 
-<<<<<<< HEAD
-=======
         if usepostfit:
             ax_types.append('post')
         else:
             ax_types.append('pre')
-        
+
         ax_phase_wraps.append([])
         ax_jump_ranges.append([])
 
->>>>>>> 173eabb2
         # set tick formatter to not use scientific notation or an offset
         tick_formatter = matplotlib.ticker.ScalarFormatter(useOffset=False)
         tick_formatter.set_scientific(False)
@@ -390,15 +384,6 @@
                 wrap_x = wrap_index - 0.5
             else:
                 break
-<<<<<<< HEAD
-            wrap_color = ['pink', 'red'] # [prefit, postfit]
-            plt.axvline(wrap_x, ls=':', label='_nolegend_',
-                        color=wrap_color[usepostfit], lw=1.5)
-            plt.text(wrap_x, axes[-1].get_ylim()[1],
-                     "%+d" % tempo_results.phase_wraps[wrap_index],
-                     transform=text_offset, size='x-small',
-                     color=wrap_color[usepostfit])
-=======
             wrap_color = {'pre':'pink', 'post':'red'}
             wrp = plt.axvline(wrap_x, ls=':', label='_nolegend_',
                               color=wrap_color[ax_types[-1]], lw=1.5)
@@ -413,7 +398,6 @@
         # set up span selector for setting new jump ranges
         options.jump_spans[ax_types[-1]] = SpanSelector(axes[-1], select_jump_range, 'horizontal', useblit=True, rectprops=dict(alpha=0.5, facecolor='orange'))
         options.jump_spans[ax_types[-1]].visible = options.jump_mode
->>>>>>> 173eabb2
 
         if subplot > 1:
             axes[0].set_xlim((xmin, xmax))
@@ -556,22 +540,6 @@
     print "Quitting..."
     sys.exit(0)
 
-<<<<<<< HEAD
-
-def pick(event):
-    global tempo_results
-    index = event.ind
-    axes = event.mouseevent.inaxes
-    if axes:
-        title = axes.get_title()
-        postfit = ("Postfit" in title)
-    if len(index) == 1:
-        freq_label = event.artist.get_label()
-        info = tempo_results.get_info(freq_label, index, postfit)
-        print_text(info)
-    else:
-        print "Multiple TOAs selected. Zoom in and try again."
-=======
 def click(event):
     # Remove jump range if in jump edit mode
     global options
@@ -614,7 +582,6 @@
                     redrawplot()
         else:
             print "Must be in jump edit mode ('j') to delete jump ranges."
->>>>>>> 173eabb2
 
 
 def print_text(lines, *args, **kwargs):
@@ -782,8 +749,6 @@
     else:
         tempo_results.phase_wraps[where_wrap] = phase_offset
 
-<<<<<<< HEAD
-=======
 def is_in_jump_range(index):
     """
     Returns which jump range contains given TOA index, or None if
@@ -911,7 +876,6 @@
     if to_delete is not None:
         delete_jump_range_index(to_delete)
 
->>>>>>> 173eabb2
 def keypress(event):
     global tempo_results
     global tempo_history
@@ -936,12 +900,9 @@
         elif event.key.lower() == 'z':
             # Turn on zoom mode
             print "Toggling zoom mode..."
-<<<<<<< HEAD
-=======
             options.jump_mode = False
             for k in options.jump_spans:
                 options.jump_spans[k].visible = False
->>>>>>> 173eabb2
             event.canvas.toolbar.zoom()
         elif event.key.lower() == 'm':
             # Toggle peri markings
@@ -1153,10 +1114,7 @@
 
         # Now, register our event callback functions
         cid_keypress = fig.canvas.mpl_connect('key_press_event', keypress)
-<<<<<<< HEAD
-=======
         #cid_keypress = fig.canvas.mpl_connect('pick_event', click)
->>>>>>> 173eabb2
         cid_pick = fig.canvas.mpl_connect('pick_event', pick)
 
         #check buttons
